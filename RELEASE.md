# Version 1.0.0

## Major Features and Improvements

*  Added tfx.v1 Public APIs, please refer to
   [API doc](https://www.tensorflow.org/tfx/api_docs/python/tfx/v1) for details.
*  Transform component now computes pre-transform and post-transform statistics
   by default. This can be disabled by setting `disable_statistics=True` in the
   Transform component.
<<<<<<< HEAD
*  BERT cola and mrpc examples now demonstrate how to calculate statistics for
   NLP features.

=======
>>>>>>> da33dd16

## Breaking Changes

### For Pipeline Authors

*   N/A

### For Component Authors

*   Apache Beam support is migrated from TFX Base Components and Executors to
    dedicated Beam Components and Executors. `BaseExecutor` will no longer embed
    `beam_pipeline_args`. Custom executors for Beam powered components should
    now extend BaseBeamExecutor instead of BaseExecutor.

## Deprecations

*   N/A

## Bug Fixes and Other Changes

*   Removed `six` dependency.
*   Depends on `apache-beam[gcp]>=2.29,<3`.
*   Depends on `tensorflow>=1.15.2,!=2.0.*,!=2.1.*,!=2.2.*,!=2.3.*,!=2.5.*,<3`.
*   Depends on `tensorflow-serving-api>=1.15,!=2.0.*,!=2.1.*,!=2.2.*,!=2.3.*,!=2.5.*,<3`.

## Documentation Updates

<<<<<<< HEAD
*   Update the Guide of TFX to adopt 1.0 API.
*  TFT and TFDV component documentation now describes how to
   configure pre-transform and post-transform statistics, which can be used for
   validating text features.
=======
*   Update the Guide of TFX to adopt 1.0 API.
>>>>>>> da33dd16
<|MERGE_RESOLUTION|>--- conflicted
+++ resolved
@@ -7,12 +7,8 @@
 *  Transform component now computes pre-transform and post-transform statistics
    by default. This can be disabled by setting `disable_statistics=True` in the
    Transform component.
-<<<<<<< HEAD
 *  BERT cola and mrpc examples now demonstrate how to calculate statistics for
    NLP features.
-
-=======
->>>>>>> da33dd16
 
 ## Breaking Changes
 
@@ -40,11 +36,7 @@
 
 ## Documentation Updates
 
-<<<<<<< HEAD
 *   Update the Guide of TFX to adopt 1.0 API.
-*  TFT and TFDV component documentation now describes how to
-   configure pre-transform and post-transform statistics, which can be used for
-   validating text features.
-=======
-*   Update the Guide of TFX to adopt 1.0 API.
->>>>>>> da33dd16
+*   TFT and TFDV component documentation now describes how to
+    configure pre-transform and post-transform statistics, which can be used for
+    validating text features.