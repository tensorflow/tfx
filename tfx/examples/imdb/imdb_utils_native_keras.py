# Copyright 2019 Google LLC. All Rights Reserved.
#
# Licensed under the Apache License, Version 2.0 (the "License");
# you may not use this file except in compliance with the License.
# You may obtain a copy of the License at
#
#     https://www.apache.org/licenses/LICENSE-2.0
#
# Unless required by applicable law or agreed to in writing, software
# distributed under the License is distributed on an "AS IS" BASIS,
# WITHOUT WARRANTIES OR CONDITIONS OF ANY KIND, either express or implied.
# See the License for the specific language governing permissions and
# limitations under the License.
"""Python source file include IMDB pipeline functions and necessary utils.

The utilities in this file are used to build a model with native Keras.
This module file will be used in Transform and generic Trainer.
"""

from typing import List

import absl
import tensorflow as tf
from tensorflow import keras
import tensorflow_transform as tft

from tfx.components.trainer.fn_args_utils import DataAccessor
from tfx.components.trainer.fn_args_utils import FnArgs
from tfx_bsl.tfxio import dataset_options

_FEATURE_KEY = 'text'
_LABEL_KEY = 'label'

# There are 100 entries in the imdb_small dataset. ExampleGen splits the dataset
# with a 2:1 train-eval ratio. Batch_size is an empirically sound
# configuration.
# To train on the entire imdb dataset, please refer to imdb_dataset_utils.py
# and change the batch configuration accordingly.
_DROPOUT_RATE = 0.2
_EMBEDDING_UNITS = 64
_EVAL_BATCH_SIZE = 5
_HIDDEN_UNITS = 64
_LEARNING_RATE = 1e-4
_LSTM_UNITS = 64
_VOCAB_SIZE = 8000
_MAX_LEN = 400
_TRAIN_BATCH_SIZE = 10


def _transformed_name(key, is_input=False):
  return key + ('_xf_input' if is_input else '_xf')


def _tokenize_review(review):
  """Tokenize the reviews by spliting the reviews.

  Constructing a vocabulary. Map the words to their frequency index in the
  vocabulary.

  Args:
    review: tensors containing the reviews. (batch_size/None, 1)

  Returns:
    Tokenized and padded review tensors. (batch_size/None, _MAX_LEN)
  """
  review_sparse = tf.strings.split(tf.reshape(review, [-1])).to_sparse()
  # tft.apply_vocabulary doesn't reserve 0 for oov words. In order to comply
  # with convention and use mask_zero in keras.embedding layer, set oov value
  # to _VOCAB_SIZE and padding value to -1. Then add 1 to all the tokens.
  review_indices = tft.compute_and_apply_vocabulary(
      review_sparse, default_value=_VOCAB_SIZE, top_k=_VOCAB_SIZE)
  dense = tf.sparse.to_dense(review_indices, default_value=-1)
  # TFX transform expects the transform result to be FixedLenFeature.
  padding_config = [[0, 0], [0, _MAX_LEN]]
  dense = tf.pad(dense, padding_config, 'CONSTANT', -1)
  padded = tf.slice(dense, [0, 0], [-1, _MAX_LEN])
  padded += 1
  return padded


# TFX Transform will call this function.
def preprocessing_fn(inputs):
  """tf.transform's callback function for preprocessing inputs.

  Args:
    inputs: map from feature keys to raw not-yet-transformed features.

  Returns:
    Map from string feature key to transformed feature operations.
  """
  return {
      _transformed_name(_LABEL_KEY):
          inputs[_LABEL_KEY],
      _transformed_name(_FEATURE_KEY, True):
          _tokenize_review(inputs[_FEATURE_KEY])
  }


def _input_fn(file_pattern: List[str],
              data_accessor: DataAccessor,
              tf_transform_output: tft.TFTransformOutput,
              batch_size: int = 200) -> tf.data.Dataset:
  """Generates features and label for tuning/training.

  Args:
    file_pattern: List of paths or patterns of input tfrecord files.
    data_accessor: DataAccessor for converting input to RecordBatch.
    tf_transform_output: A TFTransformOutput.
    batch_size: representing the number of consecutive elements of returned
      dataset to combine in a single batch.

  Returns:
    A dataset that contains (features, indices) tuple where features is a
      dictionary of Tensors, and indices is a single Tensor of label indices.
  """
  dataset = data_accessor.tf_dataset_factory(
      file_pattern,
      dataset_options.TensorFlowDatasetOptions(
          batch_size=batch_size, label_key=_transformed_name(_LABEL_KEY)),
      tf_transform_output.transformed_metadata.schema)

  return dataset.repeat()


def _build_keras_model() -> keras.Model:
  """Creates a LSTM Keras model for classifying imdb data.

  Reference: https://www.tensorflow.org/tutorials/text/text_classification_rnn

  Returns:
    A Keras Model.
  """
  # Input layer explicitly defined to handle dictionary input
<<<<<<< HEAD
  input_layer = keras.layers.Input(shape=(_MAX_LEN,), dtype=tf.int64, name=_transformed_name(_FEATURE_KEY, True))  
=======
  input_layer = keras.layers.Input(
      shape=(_MAX_LEN,),
      dtype=tf.int64,
      name=_transformed_name(_FEATURE_KEY, True))
>>>>>>> 34c7147f

  embedding_layer = keras.layers.Embedding(
      _VOCAB_SIZE + 2,
      _EMBEDDING_UNITS,
      name=_transformed_name(_FEATURE_KEY)
  )(input_layer)

<<<<<<< HEAD
=======
  # Note: With dropout=_DROPOUT_RATE,
  # TF 1.16 cannot save the model with tf.saved_model.save().
  # dropout=0 is a workaround currently, need to find a solution.
>>>>>>> 34c7147f
  lstm_layer = keras.layers.Bidirectional(
      keras.layers.LSTM(_LSTM_UNITS, dropout=0)
  )(embedding_layer)

  hidden_layer = keras.layers.Dense(_HIDDEN_UNITS, activation='relu')(lstm_layer)
  output_layer = keras.layers.Dense(1)(hidden_layer)

  # Create the model with the specified input and output
<<<<<<< HEAD
  model = keras.Model(inputs={_transformed_name(_FEATURE_KEY, True): input_layer}, outputs=output_layer) 
=======
  model = keras.Model(
      inputs={_transformed_name(_FEATURE_KEY, True): input_layer},
      outputs=output_layer)
>>>>>>> 34c7147f

  model.compile(
      loss=keras.losses.BinaryCrossentropy(from_logits=True),
      optimizer=keras.optimizers.Adam(_LEARNING_RATE),
      metrics=['accuracy'])

  model.summary(print_fn=absl.logging.info)
  return model


def _get_serve_tf_examples_fn(model, tf_transform_output):
  """Returns a function that parses a serialized tf.Example."""
  model.tft_layer = tf_transform_output.transform_features_layer()

  @tf.function
  def serve_tf_examples_fn(serialized_tf_examples):
    """Returns the output to be used in the serving signature."""
    feature_spec = tf_transform_output.raw_feature_spec()
    feature_spec.pop(_LABEL_KEY)
    parsed_features = tf.io.parse_example(serialized_tf_examples, feature_spec)
    transformed_features = model.tft_layer(parsed_features)
    return model(transformed_features)

  return serve_tf_examples_fn


# TFX Trainer will call this function.
def run_fn(fn_args: FnArgs):
  """Train the model based on given args.

  Args:
    fn_args: Holds args used to train the model as name/value pairs.
  """
  tf_transform_output = tft.TFTransformOutput(fn_args.transform_output)

  train_dataset = _input_fn(
      fn_args.train_files,
      fn_args.data_accessor,
      tf_transform_output,
      batch_size=_TRAIN_BATCH_SIZE)

  eval_dataset = _input_fn(
      fn_args.eval_files,
      fn_args.data_accessor,
      tf_transform_output,
      batch_size=_EVAL_BATCH_SIZE)

  mirrored_strategy = tf.distribute.MirroredStrategy()
  with mirrored_strategy.scope():
    model = _build_keras_model()

  # In distributed training, it is common to use num_steps instead of num_epochs
  # to control training.
  # Reference: https://stackoverflow.com/questions/45989971/
  # /distributed-training-with-tf-estimator-resulting-in-more-training-steps

  model.fit(
      train_dataset,
      steps_per_epoch=fn_args.train_steps,
      validation_data=eval_dataset,
      validation_steps=fn_args.eval_steps)

  signatures = {
      'serving_default':
          _get_serve_tf_examples_fn(model,
                                    tf_transform_output).get_concrete_function(
                                        tf.TensorSpec(
                                            shape=[None],
                                            dtype=tf.string,
                                            name='examples')),
  }
<<<<<<< HEAD
=======

>>>>>>> 34c7147f
  tf.saved_model.save(model, fn_args.serving_model_dir, signatures=signatures)<|MERGE_RESOLUTION|>--- conflicted
+++ resolved
@@ -131,14 +131,10 @@
     A Keras Model.
   """
   # Input layer explicitly defined to handle dictionary input
-<<<<<<< HEAD
-  input_layer = keras.layers.Input(shape=(_MAX_LEN,), dtype=tf.int64, name=_transformed_name(_FEATURE_KEY, True))  
-=======
   input_layer = keras.layers.Input(
       shape=(_MAX_LEN,),
       dtype=tf.int64,
       name=_transformed_name(_FEATURE_KEY, True))
->>>>>>> 34c7147f
 
   embedding_layer = keras.layers.Embedding(
       _VOCAB_SIZE + 2,
@@ -146,12 +142,9 @@
       name=_transformed_name(_FEATURE_KEY)
   )(input_layer)
 
-<<<<<<< HEAD
-=======
   # Note: With dropout=_DROPOUT_RATE,
   # TF 1.16 cannot save the model with tf.saved_model.save().
   # dropout=0 is a workaround currently, need to find a solution.
->>>>>>> 34c7147f
   lstm_layer = keras.layers.Bidirectional(
       keras.layers.LSTM(_LSTM_UNITS, dropout=0)
   )(embedding_layer)
@@ -160,13 +153,9 @@
   output_layer = keras.layers.Dense(1)(hidden_layer)
 
   # Create the model with the specified input and output
-<<<<<<< HEAD
-  model = keras.Model(inputs={_transformed_name(_FEATURE_KEY, True): input_layer}, outputs=output_layer) 
-=======
   model = keras.Model(
       inputs={_transformed_name(_FEATURE_KEY, True): input_layer},
       outputs=output_layer)
->>>>>>> 34c7147f
 
   model.compile(
       loss=keras.losses.BinaryCrossentropy(from_logits=True),
@@ -238,8 +227,4 @@
                                             dtype=tf.string,
                                             name='examples')),
   }
-<<<<<<< HEAD
-=======
-
->>>>>>> 34c7147f
   tf.saved_model.save(model, fn_args.serving_model_dir, signatures=signatures)