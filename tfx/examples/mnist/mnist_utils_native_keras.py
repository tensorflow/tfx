# Copyright 2019 Google LLC. All Rights Reserved.
#
# Licensed under the Apache License, Version 2.0 (the "License");
# you may not use this file except in compliance with the License.
# You may obtain a copy of the License at
#
#     https://www.apache.org/licenses/LICENSE-2.0
#
# Unless required by applicable law or agreed to in writing, software
# distributed under the License is distributed on an "AS IS" BASIS,
# WITHOUT WARRANTIES OR CONDITIONS OF ANY KIND, either express or implied.
# See the License for the specific language governing permissions and
# limitations under the License.
"""Python source file includes MNIST utils for Keras model.

The utilities in this file are used to build a model with native Keras.
This module file will be used in Transform and generic Trainer.
"""

import tensorflow as tf
import tensorflow_transform as tft

from tfx.components.trainer.fn_args_utils import FnArgs
from tfx.examples.mnist import mnist_utils_native_keras_base as base


def _get_serve_tf_examples_fn(model, tf_transform_output):
  """Returns a function that parses a serialized tf.Example."""

  model.tft_layer = tf_transform_output.transform_features_layer()

  @tf.function
  def serve_tf_examples_fn(serialized_tf_examples):
    """Returns the output to be used in the serving signature."""
    feature_spec = tf_transform_output.raw_feature_spec()
    feature_spec.pop(base.LABEL_KEY)
    parsed_features = tf.io.parse_example(serialized_tf_examples, feature_spec)
    transformed_features = model.tft_layer(parsed_features)
    return model(transformed_features)

  return serve_tf_examples_fn


# TFX Transform will call this function.
def preprocessing_fn(inputs):
  """tf.transform's callback function for preprocessing inputs.

  Args:
    inputs: map from feature keys to raw not-yet-transformed features.

  Returns:
    Map from string feature key to transformed feature operations.
  """
  return base.preprocessing_fn(inputs)


# TFX Trainer will call this function.
def run_fn(fn_args: FnArgs):
  """Train the model based on given args.

  Args:
    fn_args: Holds args used to train the model as name/value pairs.
  """
  tf_transform_output = tft.TFTransformOutput(fn_args.transform_output)

  train_dataset = base.input_fn(fn_args.train_files, fn_args.data_accessor,
                                tf_transform_output, 40)
  eval_dataset = base.input_fn(fn_args.eval_files, fn_args.data_accessor,
                               tf_transform_output, 40)

  mirrored_strategy = tf.distribute.MirroredStrategy()
  with mirrored_strategy.scope():
    model = base.build_keras_model()

  # Write logs to path
  tensorboard_callback = tf.keras.callbacks.TensorBoard(
      log_dir=fn_args.model_run_dir, update_freq='epoch')

  model.fit(
      train_dataset,
      steps_per_epoch=fn_args.train_steps,
      validation_data=eval_dataset,
      validation_steps=fn_args.eval_steps,
      callbacks=[tensorboard_callback])

  signatures = {
      'serving_default':
          _get_serve_tf_examples_fn(
              model, tf_transform_output).get_concrete_function(
                  tf.TensorSpec(shape=[None], dtype=tf.string, name='examples'))
  }
<<<<<<< HEAD
  model.save(fn_args.serving_model_dir + '/model.keras', signatures=signatures)
  #tf.saved_model.save(model, fn_args.serving_model_dir, signatures=signatures)
=======
  tf.saved_model.save(model, fn_args.serving_model_dir, signatures=signatures)
>>>>>>> 34c7147f
<|MERGE_RESOLUTION|>--- conflicted
+++ resolved
@@ -89,9 +89,4 @@
               model, tf_transform_output).get_concrete_function(
                   tf.TensorSpec(shape=[None], dtype=tf.string, name='examples'))
   }
-<<<<<<< HEAD
-  model.save(fn_args.serving_model_dir + '/model.keras', signatures=signatures)
-  #tf.saved_model.save(model, fn_args.serving_model_dir, signatures=signatures)
-=======
-  tf.saved_model.save(model, fn_args.serving_model_dir, signatures=signatures)
->>>>>>> 34c7147f
+  tf.saved_model.save(model, fn_args.serving_model_dir, signatures=signatures)