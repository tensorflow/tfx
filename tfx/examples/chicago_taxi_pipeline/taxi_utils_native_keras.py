# Copyright 2019 Google LLC. All Rights Reserved.
#
# Licensed under the Apache License, Version 2.0 (the "License");
# you may not use this file except in compliance with the License.
# You may obtain a copy of the License at
#
#     https://www.apache.org/licenses/LICENSE-2.0
#
# Unless required by applicable law or agreed to in writing, software
# distributed under the License is distributed on an "AS IS" BASIS,
# WITHOUT WARRANTIES OR CONDITIONS OF ANY KIND, either express or implied.
# See the License for the specific language governing permissions and
# limitations under the License.
"""Python source file include taxi pipeline functions and necesasry utils.

The utilities in this file are used to build a model with native Keras.
This module file will be used in Transform and generic Trainer.
"""

from typing import List

from absl import logging
import tensorflow as tf
import tensorflow_transform as tft

from tfx.components.trainer.fn_args_utils import DataAccessor
from tfx.components.trainer.fn_args_utils import FnArgs
from tfx_bsl.tfxio import dataset_options

# Categorical features are assumed to each have a maximum value in the dataset.
_MAX_CATEGORICAL_FEATURE_VALUES = [24, 31, 13]

_CATEGORICAL_FEATURE_KEYS = [
    'trip_start_hour', 'trip_start_day', 'trip_start_month',
    'pickup_census_tract', 'dropoff_census_tract', 'pickup_community_area',
    'dropoff_community_area'
]

_DENSE_FLOAT_FEATURE_KEYS = ['trip_miles', 'fare', 'trip_seconds']

# Number of buckets used by tf.transform for encoding each feature.
_FEATURE_BUCKET_COUNT = 10

_BUCKET_FEATURE_KEYS = [
    'pickup_latitude', 'pickup_longitude', 'dropoff_latitude',
    'dropoff_longitude'
]

# Number of vocabulary terms used for encoding VOCAB_FEATURES by tf.transform
_VOCAB_SIZE = 1000

# Count of out-of-vocab buckets in which unrecognized VOCAB_FEATURES are hashed.
_OOV_SIZE = 10

_VOCAB_FEATURE_KEYS = [
    'payment_type',
    'company',
]

# Keys
_LABEL_KEY = 'tips'
_FARE_KEY = 'fare'


def _transformed_name(key):
  return key + '_xf'


def _transformed_names(keys):
  return [_transformed_name(key) for key in keys]


def _fill_in_missing(x):
  """Replace missing values in a SparseTensor.

  Fills in missing values of `x` with '' or 0, and converts to a dense tensor.

  Args:
    x: A `SparseTensor` of rank 2.  Its dense shape should have size at most 1
      in the second dimension.

  Returns:
    A rank 1 tensor where missing values of `x` have been filled in.
  """
  if not isinstance(x, tf.sparse.SparseTensor):
    return x

  default_value = '' if x.dtype == tf.string else 0
  return tf.squeeze(
      tf.sparse.to_dense(
          tf.SparseTensor(x.indices, x.values, [x.dense_shape[0], 1]),
          default_value),
      axis=1)


def _get_tf_examples_serving_signature(model, tf_transform_output):
  """Returns a serving signature that accepts `tensorflow.Example`."""

  # We need to track the layers in the model in order to save it.
  # TODO(b/162357359): Revise once the bug is resolved.
  model.tft_layer_inference = tf_transform_output.transform_features_layer()

  @tf.function(input_signature=[
      tf.TensorSpec(shape=[None], dtype=tf.string, name='examples')
  ])
  def serve_tf_examples_fn(serialized_tf_example):
    """Returns the output to be used in the serving signature."""
    raw_feature_spec = tf_transform_output.raw_feature_spec()
    # Remove label feature since these will not be present at serving time.
    raw_feature_spec.pop(_LABEL_KEY)
    raw_features = tf.io.parse_example(serialized_tf_example, raw_feature_spec)
    transformed_features = model.tft_layer_inference(raw_features)
    logging.info('serve_transformed_features = %s', transformed_features)

    outputs = model(transformed_features)
    # TODO(b/154085620): Convert the predicted labels from the model using a
    # reverse-lookup (opposite of transform.py).
    return {'outputs': outputs}

  return serve_tf_examples_fn


def _get_transform_features_signature(model, tf_transform_output):
  """Returns a serving signature that applies tf.Transform to features."""

  # We need to track the layers in the model in order to save it.
  # TODO(b/162357359): Revise once the bug is resolved.
  model.tft_layer_eval = tf_transform_output.transform_features_layer()

  @tf.function(input_signature=[
      tf.TensorSpec(shape=[None], dtype=tf.string, name='examples')
  ])
  def transform_features_fn(serialized_tf_example):
    """Returns the transformed_features to be fed as input to evaluator."""
    raw_feature_spec = tf_transform_output.raw_feature_spec()
    raw_features = tf.io.parse_example(serialized_tf_example, raw_feature_spec)
    transformed_features = model.tft_layer_eval(raw_features)
    logging.info('eval_transformed_features = %s', transformed_features)
    return transformed_features

  return transform_features_fn


def _input_fn(file_pattern: List[str],
              data_accessor: DataAccessor,
              tf_transform_output: tft.TFTransformOutput,
              batch_size: int = 200) -> tf.data.Dataset:
  """Generates features and label for tuning/training.

  Args:
    file_pattern: List of paths or patterns of input tfrecord files.
    data_accessor: DataAccessor for converting input to RecordBatch.
    tf_transform_output: A TFTransformOutput.
    batch_size: representing the number of consecutive elements of returned
      dataset to combine in a single batch

  Returns:
    A dataset that contains (features, indices) tuple where features is a
      dictionary of Tensors, and indices is a single Tensor of label indices.
  """
  return data_accessor.tf_dataset_factory(
      file_pattern,
      dataset_options.TensorFlowDatasetOptions(
          batch_size=batch_size, label_key=_transformed_name(_LABEL_KEY)),
      tf_transform_output.transformed_metadata.schema).repeat()

def _build_keras_model(hidden_units: List[int] = None) -> tf.keras.Model:
  """Creates a DNN Keras model for classifying taxi data.

  Args:
    hidden_units: [int], the layer sizes of the DNN (input layer first).

  Returns:
    A Wide and Deep keras Model.
  """
  # Following values are hard coded for simplicity in this example,
  # However prefarably they should be passsed in as hparams.

  # Keras needs the feature definitions at compile time.
  deep_input = {
      colname: tf.keras.layers.Input(name=colname, shape=(1,), dtype=tf.float32)
      for colname in _transformed_names(_DENSE_FLOAT_FEATURE_KEYS)
  }
  wide_vocab_input = {
      colname: tf.keras.layers.Input(name=colname, shape=(1,), dtype='int32')
      for colname in _transformed_names(_VOCAB_FEATURE_KEYS)
  }
  wide_bucket_input = {
      colname: tf.keras.layers.Input(name=colname, shape=(1,), dtype='int32')
      for colname in _transformed_names(_BUCKET_FEATURE_KEYS)
  }
  wide_categorical_input = {
      colname: tf.keras.layers.Input(name=colname, shape=(1,), dtype='int32')
      for colname in _transformed_names(_CATEGORICAL_FEATURE_KEYS)
  }
  input_layers = {
      **deep_input,
      **wide_vocab_input,
      **wide_bucket_input,
      **wide_categorical_input,
  }

  deep = tf.keras.layers.concatenate(
      [tf.keras.layers.Normalization()(layer) for layer in deep_input.values()]
  )
  for numnodes in (hidden_units or [100, 70, 50, 25]):
    deep = tf.keras.layers.Dense(numnodes)(deep)

  wide_layers = []
  for key in _transformed_names(_VOCAB_FEATURE_KEYS):
    wide_layers.append(
        tf.keras.layers.CategoryEncoding(num_tokens=_VOCAB_SIZE + _OOV_SIZE)(
            input_layers[key]
        )
    )
  for key in _transformed_names(_BUCKET_FEATURE_KEYS):
    wide_layers.append(
        tf.keras.layers.CategoryEncoding(num_tokens=_FEATURE_BUCKET_COUNT)(
            input_layers[key]
        )
    )
  for key, num_tokens in zip(
      _transformed_names(_CATEGORICAL_FEATURE_KEYS),
      _MAX_CATEGORICAL_FEATURE_VALUES,
  ):
    wide_layers.append(
        tf.keras.layers.CategoryEncoding(num_tokens=num_tokens)(
            input_layers[key]
        )
    )
  wide = tf.keras.layers.concatenate(wide_layers)

  output = tf.keras.layers.Dense(1, activation='sigmoid')(
      tf.keras.layers.concatenate([deep, wide])
  )
  output = tf.keras.layers.Reshape((1,))(output)

  model = tf.keras.Model(input_layers, output)
  model.compile(
      loss='binary_crossentropy',
      optimizer=tf.keras.optimizers.Adam(learning_rate=0.001),
      metrics=[tf.keras.metrics.BinaryAccuracy()],
  )
  model.summary(print_fn=logging.info)
  return model


# TFX Transform will call this function.
def preprocessing_fn(inputs):
  """tf.transform's callback function for preprocessing inputs.

  Args:
    inputs: map from feature keys to raw not-yet-transformed features.

  Returns:
    Map from string feature key to transformed feature operations.
  """
  outputs = {}
  for key in _DENSE_FLOAT_FEATURE_KEYS:
    # If sparse make it dense, setting nan's to 0 or '', and apply zscore.
    outputs[_transformed_name(key)] = tft.scale_to_z_score(
        _fill_in_missing(inputs[key]))

  for key in _VOCAB_FEATURE_KEYS:
    # Build a vocabulary for this feature.
    outputs[_transformed_name(key)] = tft.compute_and_apply_vocabulary(
        _fill_in_missing(inputs[key]),
        top_k=_VOCAB_SIZE,
        num_oov_buckets=_OOV_SIZE)

  for key in _BUCKET_FEATURE_KEYS:
    outputs[_transformed_name(key)] = tft.bucketize(
        _fill_in_missing(inputs[key]),
        _FEATURE_BUCKET_COUNT)

  for key in _CATEGORICAL_FEATURE_KEYS:
    outputs[_transformed_name(key)] = _fill_in_missing(inputs[key])

  # Was this passenger a big tipper?
  taxi_fare = _fill_in_missing(inputs[_FARE_KEY])
  tips = _fill_in_missing(inputs[_LABEL_KEY])
  outputs[_transformed_name(_LABEL_KEY)] = tf.where(
      tf.math.is_nan(taxi_fare),
      tf.cast(tf.zeros_like(taxi_fare), tf.int64),
      # Test if the tip was > 20% of the fare.
      tf.cast(
          tf.greater(tips, tf.multiply(taxi_fare, tf.constant(0.2))), tf.int64))

  return outputs


# TFX Trainer will call this function.
def run_fn(fn_args: FnArgs):
  """Train the model based on given args.

  Args:
    fn_args: Holds args used to train the model as name/value pairs.
  """
  # Number of nodes in the first layer of the DNN
  first_dnn_layer_size = 100
  num_dnn_layers = 4
  dnn_decay_factor = 0.7

  tf_transform_output = tft.TFTransformOutput(fn_args.transform_output)

  train_dataset = _input_fn(fn_args.train_files, fn_args.data_accessor,
                            tf_transform_output, 40)
  eval_dataset = _input_fn(fn_args.eval_files, fn_args.data_accessor,
                           tf_transform_output, 40)

  mirrored_strategy = tf.distribute.MirroredStrategy()
  with mirrored_strategy.scope():
    model = _build_keras_model(
        # Construct layers sizes with exponetial decay
        hidden_units=[
            max(2, int(first_dnn_layer_size * dnn_decay_factor**i))
            for i in range(num_dnn_layers)
        ])

  # Write logs to path
  tensorboard_callback = tf.keras.callbacks.TensorBoard(
      log_dir=fn_args.model_run_dir, update_freq='epoch')

  model.fit(
      train_dataset,
      steps_per_epoch=fn_args.train_steps,
      validation_data=eval_dataset,
      validation_steps=fn_args.eval_steps,
      callbacks=[tensorboard_callback])

  signatures = {
      'serving_default':
          _get_tf_examples_serving_signature(model, tf_transform_output),
      'transform_features':
          _get_transform_features_signature(model, tf_transform_output),
  }
<<<<<<< HEAD
  tf.saved_model.save(model, fn_args.serving_model_dir, signatures=signatures)
=======
  tf.saved_model.save(model, fn_args.serving_model_dir, signatures=signatures)
>>>>>>> 34c7147f
<|MERGE_RESOLUTION|>--- conflicted
+++ resolved
@@ -334,8 +334,4 @@
       'transform_features':
           _get_transform_features_signature(model, tf_transform_output),
   }
-<<<<<<< HEAD
-  tf.saved_model.save(model, fn_args.serving_model_dir, signatures=signatures)
-=======
-  tf.saved_model.save(model, fn_args.serving_model_dir, signatures=signatures)
->>>>>>> 34c7147f
+  tf.saved_model.save(model, fn_args.serving_model_dir, signatures=signatures)