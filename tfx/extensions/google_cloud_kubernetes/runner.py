--- conflicted
+++ resolved
@@ -231,15 +231,11 @@
                              exit_condition_lambda=_pod_is_done,
                              condition_description='Chief finished',
                              timeout_sec=1200, # wait for autoscaler
-<<<<<<< HEAD
-                             expotential_backoff=True,)
+                             exponential_backoff=True,)
 
   # Clean up the ClusterIP services.
   delete_worker_services(training_inputs=training_inputs, unique_id=unique_id)
 
-=======
-                             exponential_backoff=True,)
->>>>>>> 8e1a53c2
   if resp.status.phase == kube_utils.PodPhase.FAILED.value:
     raise RuntimeError('Pod "%s:%s" failed with status "%s".' %
                        ('default', pod_names[0], resp.status))
