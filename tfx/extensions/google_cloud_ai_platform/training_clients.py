--- conflicted
+++ resolved
@@ -112,17 +112,10 @@
 
   @abc.abstractmethod
   def launch_job(self,
-<<<<<<< HEAD
                  job_id: Text,
                  project: Text,
-                 training_input: Dict[Text, Any],
-                 job_labels: Optional[Dict[Text, Text]] = None) -> None:
-=======
-                 job_id: str,
-                 parent: str,
                  training_input: Dict[str, Any],
                  job_labels: Optional[Dict[str, str]] = None) -> None:
->>>>>>> 67f938e5
     """Launches a long-running job.
 
     Args:
