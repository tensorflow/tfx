--- conflicted
+++ resolved
@@ -12,8 +12,6 @@
 # See the License for the specific language governing permissions and
 # limitations under the License.
 """TFX orchestration.experimental module."""
-<<<<<<< HEAD
-
 try:
     from tfx.orchestration.kubeflow.decorators import exit_handler  # pylint: disable=g-import-not-at-top
     from tfx.orchestration.kubeflow.decorators import FinalStatusStr  # pylint: disable=g-import-not-at-top
@@ -25,10 +23,6 @@
 except ImportError:  # Import will fail without kfp package.
     pass
 
-=======
-try:
-  from tfx.orchestration.kubeflow.v2 import kubeflow_v2_dag_runner  # pylint: disable=g-import-not-at-top
->>>>>>> 10a69de3
 
 __all__ = [
     "FinalStatusStr",
