# Copyright 2019 Google LLC. All Rights Reserved.
#
# Licensed under the Apache License, Version 2.0 (the "License");
# you may not use this file except in compliance with the License.
# You may obtain a copy of the License at
#
#     http://www.apache.org/licenses/LICENSE-2.0
#
# Unless required by applicable law or agreed to in writing, software
# distributed under the License is distributed on an "AS IS" BASIS,
# WITHOUT WARRANTIES OR CONDITIONS OF ANY KIND, either express or implied.
# See the License for the specific language governing permissions and
# limitations under the License.
"""Definition and related classes for TFX pipeline."""

import enum
<<<<<<< HEAD
from typing import List, Optional, Text, cast, Dict
=======
from typing import List, Optional, cast
>>>>>>> 807e9ce8

from tfx.dsl.compiler import constants
from tfx.dsl.components.base import base_node
from tfx.dsl.components.base import executor_spec
from tfx.orchestration import data_types
from tfx.orchestration import metadata
from tfx.utils import topsort

from google.protobuf import message

# Argo's workflow name cannot exceed 63 chars:
# see https://github.com/argoproj/argo/issues/1324.
# MySQL's database name cannot exceed 64 chars:
# https://dev.mysql.com/doc/refman/5.6/en/identifiers.html
_MAX_PIPELINE_NAME_LENGTH = 63

# Pipeline root is by default specified as a RuntimeParameter when runnning on
# KubeflowDagRunner. This constant offers users an easy access to the pipeline
# root placeholder when defining a pipeline. For example,
#
# pusher = Pusher(
#     model=trainer.outputs['model'],
#     model_blessing=evaluator.outputs['blessing'],
#     push_destination=pusher_pb2.PushDestination(
#         filesystem=pusher_pb2.PushDestination.Filesystem(
#             base_directory=os.path.join(
#                 str(pipeline.ROOT_PARAMETER), 'model_serving'))))
ROOT_PARAMETER = data_types.RuntimeParameter(
    name=constants.PIPELINE_ROOT_PARAMETER_NAME, ptype=str)


class ExecutionMode(enum.Enum):
  """Execution mode of a pipeline.

  Please see this
  [RFC](https://github.com/tensorflow/community/blob/master/rfcs/20200601-tfx-udsl-semantics.md)
  for more details.
  """
  SYNC = 1
  ASYNC = 2


def add_beam_pipeline_args_to_component(component, beam_pipeline_args):
  if isinstance(component.executor_spec, executor_spec.BeamExecutorSpec):
    # Prepend pipeline-level beam_pipeline_args in front of component specific
    # ones to make component-level override pipeline-level args.
    cast(
        executor_spec.BeamExecutorSpec,
        component.executor_spec).beam_pipeline_args = beam_pipeline_args + cast(
            executor_spec.BeamExecutorSpec,
            component.executor_spec).beam_pipeline_args


<<<<<<< HEAD
def add_beam_pipeline_args_from_env_to_component(component, beam_pipeline_args_from_env: Dict[str, str]):
  if isinstance(component.executor_spec, executor_spec.BeamExecutorSpec):
    # Update pipeline-level beam_pipeline_args_from_env with component specific
    # ones to make component-level override pipeline-level args.
    beam_pipeline_args_from_env_copy = beam_pipeline_args_from_env.copy()
    beam_pipeline_args_from_env_copy.update(cast(
            executor_spec.BeamExecutorSpec,
            component.executor_spec).beam_pipeline_args_from_env)
    cast(
        executor_spec.BeamExecutorSpec,
        component.executor_spec).beam_pipeline_args_from_env = beam_pipeline_args_from_env_copy


class Pipeline(object):
=======
class Pipeline:
>>>>>>> 807e9ce8
  """Logical TFX pipeline object.

  Pipeline object represents the DAG of TFX components, which can be run using
  one of the pipeline orchestration systems that TFX supports. For details,
  please refer to the
  [guide](https://github.com/tensorflow/tfx/blob/master/docs/guide/build_tfx_pipeline.md).

  Attributes:
    components: A deterministic list of logical components of this pipeline,
      which are deduped and topologically sorted.
    enable_cache: Whether or not cache is enabled for this run.
    metadata_connection_config: The config to connect to ML metadata.
    execution_mode: Execution mode of the pipeline. Currently only support
      synchronous execution mode.
    beam_pipeline_args: Pipeline arguments for Beam powered Components. Use
      `with_beam_pipeline_args` to set component level Beam args.
    platform_config: Pipeline level platform config, in proto form.
  """

<<<<<<< HEAD
  def __init__(
      self,
      pipeline_name: Text,
      pipeline_root: Text,
      metadata_connection_config: Optional[
          metadata.ConnectionConfigType] = None,
      components: Optional[List[base_node.BaseNode]] = None,
      enable_cache: Optional[bool] = False,
      beam_pipeline_args: Optional[List[Text]] = None,
      beam_pipeline_args_from_env: Optional[Dict[Text, Text]] = None,
      platform_config: Optional[message.Message] = None,
      execution_mode: Optional[ExecutionMode] = ExecutionMode.SYNC,
      **kwargs):
=======
  def __init__(self,
               pipeline_name: str,
               pipeline_root: str,
               metadata_connection_config: Optional[
                   metadata.ConnectionConfigType] = None,
               components: Optional[List[base_node.BaseNode]] = None,
               enable_cache: Optional[bool] = False,
               beam_pipeline_args: Optional[List[str]] = None,
               platform_config: Optional[message.Message] = None,
               execution_mode: Optional[ExecutionMode] = ExecutionMode.SYNC,
               **kwargs):
>>>>>>> 807e9ce8
    """Initialize pipeline.

    Args:
      pipeline_name: Name of the pipeline;
      pipeline_root: Path to root directory of the pipeline;
      metadata_connection_config: The config to connect to ML metadata.
      components: Optional list of components to construct the pipeline.
      enable_cache: Whether or not cache is enabled for this run.
      beam_pipeline_args: Pipeline arguments for Beam powered Components.
      beam_pipeline_args_from_env: Pipeline arguments to be replace with
        environment variables for Beam powered Components.
      platform_config: Pipeline level platform config, in proto form.
      execution_mode: The execution mode of the pipeline, can be SYNC or ASYNC.
      **kwargs: Additional kwargs forwarded as pipeline args.
    """
    if len(pipeline_name) > _MAX_PIPELINE_NAME_LENGTH:
      raise ValueError(
          f'pipeline {pipeline_name} exceeds maximum allowed length: {_MAX_PIPELINE_NAME_LENGTH}.'
      )

    # TODO(b/183621450): deprecate PipelineInfo.
    self.pipeline_info = data_types.PipelineInfo(  # pylint: disable=g-missing-from-attributes
        pipeline_name=pipeline_name,
        pipeline_root=pipeline_root)
    self.enable_cache = enable_cache
    self.metadata_connection_config = metadata_connection_config
    self.execution_mode = execution_mode

    self.beam_pipeline_args = beam_pipeline_args or []
    self.beam_pipeline_args_from_env = beam_pipeline_args_from_env or {}

    self.platform_config = platform_config

    self.additional_pipeline_args = kwargs.get(  # pylint: disable=g-missing-from-attributes
        'additional_pipeline_args', {})

    # Calls property setter.
    self.components = components or []

    if self.beam_pipeline_args:
      for component in components:
        add_beam_pipeline_args_to_component(component, beam_pipeline_args)

    if self.beam_pipeline_args_from_env:
      for component in components:
        add_beam_pipeline_args_from_env_to_component(component, beam_pipeline_args_from_env)

  @property
  def components(self):
    """A deterministic list of logical components that are deduped and topologically sorted."""
    return self._components

  @components.setter
  def components(self, components: List[base_node.BaseNode]):
    deduped_components = set(components)
    producer_map = {}
    node_ids = set()

    # Fills in producer map.
    for component in deduped_components:
      # Checks every node has an unique id.
      if component.id in node_ids:
        raise RuntimeError('Duplicated node_id %s for component type %s' %
                           (component.id, component.type))
      node_ids.add(component.id)
      for key, output_channel in component.outputs.items():
        assert not producer_map.get(
            output_channel), '{} produced more than once'.format(output_channel)
        producer_map[output_channel] = component
        output_channel.producer_component_id = component.id
        output_channel.output_key = key

    # Connects nodes based on producer map.
    for component in deduped_components:
      for i in component.inputs.values():
        if producer_map.get(i):
          component.add_upstream_node(producer_map[i])
          producer_map[i].add_downstream_node(component)

    layers = topsort.topsorted_layers(
        list(deduped_components),
        get_node_id_fn=lambda c: c.id,
        get_parent_nodes=lambda c: c.upstream_nodes,
        get_child_nodes=lambda c: c.downstream_nodes)
    self._components = []
    for layer in layers:
      for component in layer:
        self._components.append(component)<|MERGE_RESOLUTION|>--- conflicted
+++ resolved
@@ -14,11 +14,8 @@
 """Definition and related classes for TFX pipeline."""
 
 import enum
-<<<<<<< HEAD
-from typing import List, Optional, Text, cast, Dict
-=======
-from typing import List, Optional, cast
->>>>>>> 807e9ce8
+
+from typing import List, Optional, cast, Dict
 
 from tfx.dsl.compiler import constants
 from tfx.dsl.components.base import base_node
@@ -72,7 +69,6 @@
             component.executor_spec).beam_pipeline_args
 
 
-<<<<<<< HEAD
 def add_beam_pipeline_args_from_env_to_component(component, beam_pipeline_args_from_env: Dict[str, str]):
   if isinstance(component.executor_spec, executor_spec.BeamExecutorSpec):
     # Update pipeline-level beam_pipeline_args_from_env with component specific
@@ -86,10 +82,7 @@
         component.executor_spec).beam_pipeline_args_from_env = beam_pipeline_args_from_env_copy
 
 
-class Pipeline(object):
-=======
 class Pipeline:
->>>>>>> 807e9ce8
   """Logical TFX pipeline object.
 
   Pipeline object represents the DAG of TFX components, which can be run using
@@ -109,21 +102,6 @@
     platform_config: Pipeline level platform config, in proto form.
   """
 
-<<<<<<< HEAD
-  def __init__(
-      self,
-      pipeline_name: Text,
-      pipeline_root: Text,
-      metadata_connection_config: Optional[
-          metadata.ConnectionConfigType] = None,
-      components: Optional[List[base_node.BaseNode]] = None,
-      enable_cache: Optional[bool] = False,
-      beam_pipeline_args: Optional[List[Text]] = None,
-      beam_pipeline_args_from_env: Optional[Dict[Text, Text]] = None,
-      platform_config: Optional[message.Message] = None,
-      execution_mode: Optional[ExecutionMode] = ExecutionMode.SYNC,
-      **kwargs):
-=======
   def __init__(self,
                pipeline_name: str,
                pipeline_root: str,
@@ -132,10 +110,10 @@
                components: Optional[List[base_node.BaseNode]] = None,
                enable_cache: Optional[bool] = False,
                beam_pipeline_args: Optional[List[str]] = None,
+               beam_pipeline_args_from_env: Optional[Dict[str, str]] = None,
                platform_config: Optional[message.Message] = None,
                execution_mode: Optional[ExecutionMode] = ExecutionMode.SYNC,
                **kwargs):
->>>>>>> 807e9ce8
     """Initialize pipeline.
 
     Args:
