# Copyright 2021 Google LLC. All Rights Reserved.
#
# Licensed under the Apache License, Version 2.0 (the "License");
# you may not use this file except in compliance with the License.
# You may obtain a copy of the License at
#
#     http://www.apache.org/licenses/LICENSE-2.0
#
# Unless required by applicable law or agreed to in writing, software
# distributed under the License is distributed on an "AS IS" BASIS,
# WITHOUT WARRANTIES OR CONDITIONS OF ANY KIND, either express or implied.
# See the License for the specific language governing permissions and
# limitations under the License.
"""Base class to define how to operator a Beam based executor."""

<<<<<<< HEAD
from typing import Optional, cast
from absl import logging
import os
=======
from typing import Any, Callable, Optional, cast
>>>>>>> ccff7d07

from tfx.dsl.components.base import base_beam_executor
from tfx.orchestration.portable import base_executor_operator
from tfx.orchestration.portable import data_types
from tfx.orchestration.portable import python_executor_operator
from tfx.proto.orchestration import executable_spec_pb2
from tfx.proto.orchestration import execution_result_pb2
from tfx.utils import import_utils

from google.protobuf import message

try:
  from apache_beam import Pipeline as _BeamPipeline  # pylint: disable=g-import-not-at-top
except ModuleNotFoundError:
  _BeamPipeline = Any


def _resolve_beam_args_from_env(beam_pipeline_args, beam_pipeline_args_from_env) -> list:
  resolved_beam_pipeline_args_from_env = []

  for beam_pipeline_arg_from_env, env_var in beam_pipeline_args_from_env.items():
    # If an arg is already present in beam_pipeline_args, it should take precedence
    # over env vars.
    if any("--{}=".format(beam_pipeline_arg_from_env) in beam_pipeline_arg for beam_pipeline_arg in beam_pipeline_args):
      logging.info('Arg %s already present in '
        'beam_pipeline_args and will not be fetched from env.',
         beam_pipeline_arg_from_env)
      continue

    env_var_value = os.getenv(env_var)
    if env_var_value:
      if beam_pipeline_arg_from_env.startswith('--'):
        resolved_beam_pipeline_args_from_env.append('{}={}'
                  .format(beam_pipeline_arg_from_env, env_var_value))
      else:
        resolved_beam_pipeline_args_from_env.append('--{}={}'
                                                      .format(beam_pipeline_arg_from_env, env_var_value))
    else:
      # TODO: Raise value error instead?
      logging.warning('Env var %s not present. Skipping corresponding beam arg'
                       ': %s.', env_var, beam_pipeline_arg_from_env)
  return resolved_beam_pipeline_args_from_env


class BeamExecutorOperator(base_executor_operator.BaseExecutorOperator):
  """BeamExecutorOperator handles Beam based executor's init and execution.

  Attributes:
    extra_flags: Extra flags that will pass to Beam executors. It come from
      two sources in the order:
      1. The `extra_flags` set in the executor spec.
      2. The flags passed in when starting the program by users or by other
         systems. The interpretation of these flags relying on the executor
         implementation.
    beam_pipeline_args: Beam specific arguments that will pass to Beam
      executors. It comes from `beam_pipeline_args` set in the Beam executor
      spec.
  """
  SUPPORTED_EXECUTOR_SPEC_TYPE = [executable_spec_pb2.BeamExecutableSpec]
  SUPPORTED_PLATFORM_CONFIG_TYPE = []

  def __init__(self,
               executor_spec: message.Message,
               platform_config: Optional[message.Message] = None):
    """Initializes a BeamExecutorOperator.

    Args:
      executor_spec: The specification of how to initialize the executor.
      platform_config: The specification of how to allocate resource for the
        executor.
    """
    del platform_config
    super().__init__(executor_spec)
    beam_executor_spec = cast(executable_spec_pb2.BeamExecutableSpec,
                              self._executor_spec)
    self._executor_cls = import_utils.import_class_by_path(
        beam_executor_spec.python_executor_spec.class_path)
    self.extra_flags = []
    self.extra_flags.extend(beam_executor_spec.python_executor_spec.extra_flags)
    self.beam_pipeline_args = []
    self.beam_pipeline_args.extend(beam_executor_spec.beam_pipeline_args)

    # Resolve beam_pipeline_args_from_env and consolidate with beam_pipeline_args
    resolved_beam_pipeline_args_from_env = _resolve_beam_args_from_env(
        beam_executor_spec.beam_pipeline_args,
        beam_executor_spec.beam_pipeline_args_from_env)

    self.beam_pipeline_args.extend(resolved_beam_pipeline_args_from_env)

  def run_executor(
      self,
      execution_info: data_types.ExecutionInfo,
      make_beam_pipeline_fn: Optional[Callable[[], _BeamPipeline]] = None,
  ) -> execution_result_pb2.ExecutorOutput:
    """Invokes executors given input from the Launcher.

    Args:
      execution_info: A wrapper of the details of this execution.
      make_beam_pipeline_fn: A custom method to create a Beam Pipeline object.

    Returns:
      The output from executor.
    """
    context = base_beam_executor.BaseBeamExecutor.Context(
        beam_pipeline_args=self.beam_pipeline_args,
        extra_flags=self.extra_flags,
        tmp_dir=execution_info.tmp_dir,
        unique_id=str(execution_info.execution_id),
        executor_output_uri=execution_info.execution_output_uri,
        stateful_working_dir=execution_info.stateful_working_dir,
        pipeline_node=execution_info.pipeline_node,
        pipeline_info=execution_info.pipeline_info,
        pipeline_run_id=execution_info.pipeline_run_id,
        make_beam_pipeline_fn=make_beam_pipeline_fn)
    executor = self._executor_cls(context=context)
    return python_executor_operator.run_with_executor(execution_info, executor)<|MERGE_RESOLUTION|>--- conflicted
+++ resolved
@@ -13,13 +13,9 @@
 # limitations under the License.
 """Base class to define how to operator a Beam based executor."""
 
-<<<<<<< HEAD
-from typing import Optional, cast
+from typing import Any, Callable, Optional, cast
 from absl import logging
 import os
-=======
-from typing import Any, Callable, Optional, cast
->>>>>>> ccff7d07
 
 from tfx.dsl.components.base import base_beam_executor
 from tfx.orchestration.portable import base_executor_operator
