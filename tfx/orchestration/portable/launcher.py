# Copyright 2020 Google LLC. All Rights Reserved.
#
# Licensed under the Apache License, Version 2.0 (the "License");
# you may not use this file except in compliance with the License.
# You may obtain a copy of the License at
#
#     http://www.apache.org/licenses/LICENSE-2.0
#
# Unless required by applicable law or agreed to in writing, software
# distributed under the License is distributed on an "AS IS" BASIS,
# WITHOUT WARRANTIES OR CONDITIONS OF ANY KIND, either express or implied.
# See the License for the specific language governing permissions and
# limitations under the License.
"""This module defines a generic Launcher for all TFleX nodes."""
<<<<<<< HEAD
import os
from typing import Any, Dict, List, Mapping, MutableMapping, Optional, Sequence, Text, Type, TypeVar
=======

import sys
import traceback
from typing import Any, Dict, List, Mapping, Optional, Type, TypeVar
>>>>>>> 807e9ce8

from absl import logging
import attr
import grpc
import portpicker
from tfx import types
from tfx.dsl.io import fileio
from tfx.orchestration import data_types_utils
from tfx.orchestration import metadata
from tfx.orchestration.portable import base_driver_operator
from tfx.orchestration.portable import base_executor_operator
from tfx.orchestration.portable import beam_executor_operator
from tfx.orchestration.portable import cache_utils
from tfx.orchestration.portable import data_types
from tfx.orchestration.portable import docker_executor_operator
from tfx.orchestration.portable import execution_publish_utils
from tfx.orchestration.portable import execution_watcher
from tfx.orchestration.portable import importer_node_handler
from tfx.orchestration.portable import inputs_utils
from tfx.orchestration.portable import outputs_utils
from tfx.orchestration.portable import python_driver_operator
from tfx.orchestration.portable import python_executor_operator
from tfx.orchestration.portable import resolver_node_handler
from tfx.orchestration.portable.input_resolution import exceptions
from tfx.orchestration.portable.mlmd import context_lib
from tfx.orchestration.portable.mlmd import execution_lib
from tfx.proto.orchestration import driver_output_pb2
from tfx.proto.orchestration import executable_spec_pb2
from tfx.proto.orchestration import execution_result_pb2
from tfx.proto.orchestration import pipeline_pb2
from tfx.utils import typing_utils

from google.protobuf import message
from ml_metadata.proto import metadata_store_pb2

# Subclasses of BaseExecutorOperator
ExecutorOperator = TypeVar(
    'ExecutorOperator', bound=base_executor_operator.BaseExecutorOperator)

# Subclasses of BaseDriverOperator
DriverOperator = TypeVar(
    'DriverOperator', bound=base_driver_operator.BaseDriverOperator)

DEFAULT_EXECUTOR_OPERATORS = {
    executable_spec_pb2.PythonClassExecutableSpec:
        python_executor_operator.PythonExecutorOperator,
    executable_spec_pb2.BeamExecutableSpec:
        beam_executor_operator.BeamExecutorOperator,
    executable_spec_pb2.ContainerExecutableSpec:
        docker_executor_operator.DockerExecutorOperator
}

DEFAULT_DRIVER_OPERATORS = {
    executable_spec_pb2.PythonClassExecutableSpec:
        python_driver_operator.PythonDriverOperator
}

# LINT.IfChange
_SYSTEM_NODE_HANDLERS = {
    'tfx.dsl.components.common.importer.Importer':
        importer_node_handler.ImporterNodeHandler,
    'tfx.dsl.components.common.resolver.Resolver':
        resolver_node_handler.ResolverNodeHandler,
}
# LINT.ThenChange(Internal system node list)

_ERROR_CODE_UNIMPLEMENTED: int = grpc.StatusCode.UNIMPLEMENTED.value[0]


@attr.s(auto_attribs=True)
class _ExecutionPreparationResult:
  """A wrapper class using as the return value of _prepare_execution()."""

  # The information used by executor operators.
  execution_info: data_types.ExecutionInfo
  # The Execution registered in MLMD.
  execution_metadata: Optional[metadata_store_pb2.Execution] = None
  # Contexts of the execution, usually used by Publisher.
  contexts: List[metadata_store_pb2.Context] = attr.Factory(list)
  # TODO(b/156126088): Update the following documentation when this bug is
  # closed.
  # Whether an execution is needed. An execution is not needed when:
  # 1) Not all the required input are ready.
  # 2) The input value doesn't meet the driver's requirement.
  # 3) Cache result is used.
  is_execution_needed: bool = False


class _ExecutionFailedError(Exception):
  """An internal error to carry ExecutorOutput when it is raised."""

  def __init__(self, err_msg: str,
               executor_output: execution_result_pb2.ExecutorOutput):
    super().__init__(err_msg)
    self._executor_output = executor_output

  @property
  def executor_output(self):
    return self._executor_output


def _register_execution(
    metadata_handler: metadata.Metadata,
    execution_type: metadata_store_pb2.ExecutionType,
    contexts: List[metadata_store_pb2.Context],
    input_artifacts: Optional[typing_utils.ArtifactMultiMap] = None,
    exec_properties: Optional[Mapping[str, types.Property]] = None,
) -> metadata_store_pb2.Execution:
  """Registers an execution in MLMD."""
  return execution_publish_utils.register_execution(
      metadata_handler=metadata_handler,
      execution_type=execution_type,
      contexts=contexts,
      input_artifacts=input_artifacts,
      exec_properties=exec_properties)


<<<<<<< HEAD
def _resolve_beam_args_from_env(beam_pipeline_args, beam_pipeline_args_from_env) -> list:
  resolved_beam_pipeline_args_from_env = []

  for beam_pipeline_arg_from_env, env_var in beam_pipeline_args_from_env.items():
    # If an arg is already present in beam_pipeline_args, it should take precedence
    # over env vars.
    if any(beam_pipeline_arg_from_env in beam_pipeline_arg for beam_pipeline_arg in beam_pipeline_args):
      logging.info('Arg %s already present in '
        'beam_pipeline_args and will not be fetched from env.',
         beam_pipeline_arg_from_env)
      continue

    env_var_value = os.environ.get(env_var, None)
    if env_var_value:
      if beam_pipeline_arg_from_env.startswith('--'):
        resolved_beam_pipeline_args_from_env.append('{}={}'
                  .format(beam_pipeline_arg_from_env, env_var_value))
      else:
        resolved_beam_pipeline_args_from_env.append('--{}={}'
                                                      .format(beam_pipeline_arg_from_env, env_var_value))
    else:
      # TODO: Raise value error instead?
      logging.warning('Env var %s not present. Skipping corresponding beam arg'
                       ': %s.', env_var, beam_pipeline_arg_from_env)
  return resolved_beam_pipeline_args_from_env


class Launcher(object):
=======
class Launcher:
>>>>>>> 807e9ce8
  """Launcher is the main entrance of nodes in TFleX.

     It handles TFX internal details like artifact resolving, execution
     triggering and result publishing.
  """

  def __init__(
      self,
      pipeline_node: pipeline_pb2.PipelineNode,
      mlmd_connection: metadata.Metadata,
      pipeline_info: pipeline_pb2.PipelineInfo,
      pipeline_runtime_spec: pipeline_pb2.PipelineRuntimeSpec,
      executor_spec: Optional[message.Message] = None,
      custom_driver_spec: Optional[message.Message] = None,
      platform_config: Optional[message.Message] = None,
      custom_executor_operators: Optional[Dict[Any,
                                               Type[ExecutorOperator]]] = None,
      custom_driver_operators: Optional[Dict[Any,
                                             Type[DriverOperator]]] = None):
    """Initializes a Launcher.

    Args:
      pipeline_node: The specification of the node that this launcher lauches.
      mlmd_connection: ML metadata connection.
      pipeline_info: The information of the pipeline that this node runs in.
      pipeline_runtime_spec: The runtime information of the pipeline that this
        node runs in.
      executor_spec: Specification for the executor of the node. This is
        expected for all components nodes. This will be used to determine the
        specific ExecutorOperator class to be used to execute and will be passed
        into ExecutorOperator.
      custom_driver_spec: Specification for custom driver. This is expected only
        for advanced use cases.
      platform_config: Platform config that will be used as auxiliary info of
        the node execution. This will be passed to ExecutorOperator along with
        the `executor_spec`.
      custom_executor_operators: a map of ExecutableSpec to its
        ExecutorOperation implementation.
      custom_driver_operators: a map of ExecutableSpec to its DriverOperator
        implementation.

    Raises:
      ValueError: when component and component_config are not launchable by the
      launcher.
    """
    self._pipeline_node = pipeline_node
    self._mlmd_connection = mlmd_connection
    self._pipeline_info = pipeline_info
    self._pipeline_runtime_spec = pipeline_runtime_spec
    self._executor_spec = executor_spec
    self._executor_operators = {}
    self._executor_operators.update(DEFAULT_EXECUTOR_OPERATORS)
    self._executor_operators.update(custom_executor_operators or {})
    self._driver_operators = {}
    self._driver_operators.update(DEFAULT_DRIVER_OPERATORS)
    self._driver_operators.update(custom_driver_operators or {})

    self._executor_operator = None
    if executor_spec:
      # Resolve beam_pipeline_args_from_env and consolidate with beam_pipeline_args
      if isinstance(executor_spec, executable_spec_pb2.BeamExecutableSpec):
        resolved_beam_pipeline_args_from_env = _resolve_beam_args_from_env(
                executor_spec.beam_pipeline_args,
                executor_spec.beam_pipeline_args_from_env)

        executor_spec.beam_pipeline_args.extend(resolved_beam_pipeline_args_from_env)

      self._executor_operator = self._executor_operators[type(executor_spec)](
          executor_spec, platform_config)
    self._output_resolver = outputs_utils.OutputsResolver(
        pipeline_node=self._pipeline_node,
        pipeline_info=self._pipeline_info,
        pipeline_runtime_spec=self._pipeline_runtime_spec)

    self._driver_operator = None
    if custom_driver_spec:
      self._driver_operator = self._driver_operators[type(custom_driver_spec)](
          custom_driver_spec, self._mlmd_connection)

    system_node_handler_class = _SYSTEM_NODE_HANDLERS.get(
        self._pipeline_node.node_info.type.name)
    self._system_node_handler = None
    if system_node_handler_class:
      self._system_node_handler = system_node_handler_class()

    assert bool(self._executor_operator) or bool(
        self._system_node_handler
    ), 'A node must be system node or have an executor.'

  def _register_or_reuse_execution(
      self, metadata_handler: metadata.Metadata,
      contexts: List[metadata_store_pb2.Context],
      input_artifacts: Optional[typing_utils.ArtifactMultiMap] = None,
      exec_properties: Optional[Mapping[str, types.Property]] = None,
  ) -> metadata_store_pb2.Execution:
    """Registers or reuses an execution in MLMD."""
    executions = execution_lib.get_executions_associated_with_all_contexts(
        metadata_handler, contexts)
    if len(executions) > 1:
      raise RuntimeError('Expecting no more than one previous executions for'
                         'the associated contexts')
    elif executions:
      execution = executions.pop()
      if execution_lib.is_execution_successful(execution):
        raise RuntimeError('This execution has already succeeded. Aborting to '
                           'avoid overwriting output artifacts.')
      elif not execution_lib.is_execution_active(execution):
        logging.warning(
            'Expected execution to be in state NEW or RUNNING. Actual state: '
            '%s. Output artifacts may be overwritten.',
            execution.last_known_state)
      return execution
    return _register_execution(
        metadata_handler=metadata_handler,
        execution_type=self._pipeline_node.node_info.type,
        contexts=contexts,
        input_artifacts=input_artifacts,
        exec_properties=exec_properties)

  def _prepare_execution(self) -> _ExecutionPreparationResult:
    """Prepares inputs, outputs and execution properties for actual execution."""
    # TODO(b/150979622): handle the edge case that the component get evicted
    # between successful publish and stateful working dir being clean up.
    # Otherwise following retries will keep failing because of duplicate
    # publishes.
    with self._mlmd_connection as m:
      # 1.Prepares all contexts.
      contexts = context_lib.prepare_contexts(
          metadata_handler=m, node_contexts=self._pipeline_node.contexts)

      # 2. Resolves inputs and execution properties.
      exec_properties = data_types_utils.build_parsed_value_dict(
          inputs_utils.resolve_parameters_with_schema(
              node_parameters=self._pipeline_node.parameters))

      try:
        resolved_inputs = inputs_utils.resolve_input_artifacts_v2(
            pipeline_node=self._pipeline_node,
            metadata_handler=m)
      except exceptions.InputResolutionError as e:
        execution = self._register_or_reuse_execution(
            metadata_handler=m,
            contexts=contexts,
            exec_properties=exec_properties)
        self._publish_failed_execution(
            execution_id=execution.id,
            contexts=contexts,
            executor_output=self._build_error_output(code=e.grpc_code_value))
        return _ExecutionPreparationResult(
            execution_info=self._build_execution_info(
                execution_id=execution.id),
            contexts=contexts,
            is_execution_needed=False)

      # 3. If not all required inputs are met. Return ExecutionInfo with
      # is_execution_needed being false. No publish will happen so down stream
      # nodes won't be triggered.
      # TODO(b/197907821): Publish special execution for Skip?
      if isinstance(resolved_inputs, inputs_utils.Skip):
        logging.info('Skipping execution for %s',
                     self._pipeline_node.node_info.id)
        return _ExecutionPreparationResult(
            execution_info=self._build_execution_info(),
            contexts=contexts,
            is_execution_needed=False)

      # TODO(b/197741942): Support len > 1.
      if len(resolved_inputs) > 1:
        executor_output = self._build_error_output(
            _ERROR_CODE_UNIMPLEMENTED,
            'Handling more than one input dicts not implemented yet.')
        execution = self._register_or_reuse_execution(
            metadata_handler=m,
            contexts=contexts,
            exec_properties=exec_properties)
        self._publish_failed_execution(
            execution_id=execution.id,
            contexts=contexts,
            executor_output=executor_output)
        return _ExecutionPreparationResult(
            execution_info=self._build_execution_info(
                execution_id=execution.id),
            contexts=contexts,
            is_execution_needed=False)

      input_artifacts = resolved_inputs[0]

      # 4. Registers execution in metadata.
      execution = self._register_or_reuse_execution(
          metadata_handler=m,
          contexts=contexts,
          input_artifacts=input_artifacts,
          exec_properties=exec_properties)

      # 5. Resolve output
      output_artifacts = self._output_resolver.generate_output_artifacts(
          execution.id)

    # If there is a custom driver, runs it.
    if self._driver_operator:
      driver_output = self._driver_operator.run_driver(
          self._build_execution_info(
              input_dict=input_artifacts,
              output_dict=output_artifacts,
              exec_properties=exec_properties,
              execution_output_uri=(
                  self._output_resolver.get_driver_output_uri())))
      self._update_with_driver_output(driver_output, exec_properties,
                                      output_artifacts)

    # We reconnect to MLMD here because the custom driver closes MLMD connection
    # on returning.
    with self._mlmd_connection as m:
      # 6. Check cached result
      cache_context = cache_utils.get_cache_context(
          metadata_handler=m,
          pipeline_node=self._pipeline_node,
          pipeline_info=self._pipeline_info,
          executor_spec=self._executor_spec,
          input_artifacts=input_artifacts,
          output_artifacts=output_artifacts,
          parameters=exec_properties)
      contexts.append(cache_context)

      # 7. Should cache be used?
      if self._pipeline_node.execution_options.caching_options.enable_cache:
        cached_outputs = cache_utils.get_cached_outputs(
            metadata_handler=m, cache_context=cache_context)
        if cached_outputs is not None:
          # Publishes cache result
          execution_publish_utils.publish_cached_execution(
              metadata_handler=m,
              contexts=contexts,
              execution_id=execution.id,
              output_artifacts=cached_outputs)
          logging.info('An cached execusion %d is used.', execution.id)
          return _ExecutionPreparationResult(
              execution_info=self._build_execution_info(
                  execution_id=execution.id,
                  input_dict=input_artifacts,
                  output_dict=output_artifacts,
                  exec_properties=exec_properties),
              execution_metadata=execution,
              contexts=contexts,
              is_execution_needed=False)

      # 8. Going to trigger executor.
      logging.info('Going to run a new execution %d', execution.id)
      return _ExecutionPreparationResult(
          execution_info=self._build_execution_info(
              execution_id=execution.id,
              input_dict=input_artifacts,
              output_dict=output_artifacts,
              exec_properties=exec_properties,
              execution_output_uri=(
                  self._output_resolver.get_executor_output_uri(execution.id)),
              stateful_working_dir=(
                  self._output_resolver.get_stateful_working_directory()),
              tmp_dir=self._output_resolver.make_tmp_dir(execution.id)),
          execution_metadata=execution,
          contexts=contexts,
          is_execution_needed=True)

  def _build_execution_info(self, **kwargs: Any) -> data_types.ExecutionInfo:
    # pytype: disable=wrong-arg-types
    kwargs.update(
        pipeline_node=self._pipeline_node,
        pipeline_info=self._pipeline_info,
        pipeline_run_id=(self._pipeline_runtime_spec.pipeline_run_id
                         .field_value.string_value))
    # pytype: enable=wrong-arg-types
    return data_types.ExecutionInfo(**kwargs)

  def _build_error_output(
      self, code: int, msg: Optional[str] = None
  ) -> execution_result_pb2.ExecutorOutput:
    if msg is None:
      msg = '\n'.join(traceback.format_exception(*sys.exc_info()))
    return execution_result_pb2.ExecutorOutput(
        execution_result=execution_result_pb2.ExecutionResult(
            code=code, result_message=msg))

  def _run_executor(
      self, execution_info: data_types.ExecutionInfo
  ) -> execution_result_pb2.ExecutorOutput:
    """Executes underlying component implementation."""

    logging.info('Going to run a new execution: %s', execution_info)

    outputs_utils.make_output_dirs(execution_info.output_dict)
    try:
      executor_output = self._executor_operator.run_executor(execution_info)
      code = executor_output.execution_result.code
      if code != 0:
        result_message = executor_output.execution_result.result_message
        err = (f'Execution {execution_info.execution_id} '
               f'failed with error code {code} and '
               f'error message {result_message}')
        logging.error(err)
        raise _ExecutionFailedError(err, executor_output)
      return executor_output
    except Exception:  # pylint: disable=broad-except
      outputs_utils.remove_output_dirs(execution_info.output_dict)
      raise

  def _publish_successful_execution(
      self, execution_id: int, contexts: List[metadata_store_pb2.Context],
      output_dict: typing_utils.ArtifactMultiMap,
      executor_output: execution_result_pb2.ExecutorOutput) -> None:
    """Publishes succeeded execution result to ml metadata."""
    with self._mlmd_connection as m:
      execution_publish_utils.publish_succeeded_execution(
          metadata_handler=m,
          execution_id=execution_id,
          contexts=contexts,
          output_artifacts=output_dict,
          executor_output=executor_output)

  def _publish_failed_execution(
      self,
      execution_id: int,
      contexts: List[metadata_store_pb2.Context],
      executor_output: Optional[execution_result_pb2.ExecutorOutput] = None
  ) -> None:
    """Publishes failed execution to ml metadata."""
    with self._mlmd_connection as m:
      execution_publish_utils.publish_failed_execution(
          metadata_handler=m,
          execution_id=execution_id,
          contexts=contexts,
          executor_output=executor_output)

  def _clean_up_stateless_execution_info(
      self, execution_info: data_types.ExecutionInfo):
    logging.info('Cleaning up stateless execution info.')
    # Clean up tmp dir
    try:
      fileio.rmtree(execution_info.tmp_dir)
    except fileio.NotFoundError:
      # TODO(b/182964682): investigate the root cause of why this is happening.
      logging.warning(
          'execution_info.tmp_dir %s is not found, it is likely that it has '
          'been deleted by the executor. This is the full execution_info: %s',
          execution_info.tmp_dir, execution_info.to_proto())

  def _clean_up_stateful_execution_info(
      self, execution_info: data_types.ExecutionInfo):
    """Post execution clean up."""
    logging.info('Cleaning up stateful execution info.')
    outputs_utils.remove_stateful_working_dir(
        execution_info.stateful_working_dir)

  def _update_with_driver_output(
      self,
      driver_output: driver_output_pb2.DriverOutput,
      exec_properties: Dict[str, Any],
      output_dict: typing_utils.ArtifactMutableMultiMap):
    """Updates output_dict with driver output."""
    for key, artifact_list in driver_output.output_artifacts.items():
      python_artifact_list = []
      assert output_dict[key], 'Output artifacts should not be empty.'
      artifact_cls = output_dict[key][0].type
      assert all(artifact_cls == a.type for a in output_dict[key][1:]
                ), 'All artifacts should have a same type.'

      for proto_artifact in artifact_list.artifacts:
        # Create specific artifact class instance for easier class
        # identification and property access.
        python_artifact = artifact_cls()
        python_artifact.set_mlmd_artifact(proto_artifact)
        python_artifact_list.append(python_artifact)
      output_dict[key] = python_artifact_list

    for key, value in driver_output.exec_properties.items():
      exec_properties[key] = getattr(value, value.WhichOneof('value'))

  def launch(self) -> Optional[data_types.ExecutionInfo]:
    """Executes the component, includes driver, executor and publisher.

    Returns:
      The metadata of this execution that is registered in MLMD. It can be None
      if the driver decides not to run the execution.

    Raises:
      Exception: If the executor fails.
    """
    logging.info('Running launcher for %s', self._pipeline_node)
    if self._system_node_handler:
      # If this is a system node, runs it and directly return.
      return self._system_node_handler.run(self._mlmd_connection,
                                           self._pipeline_node,
                                           self._pipeline_info,
                                           self._pipeline_runtime_spec)

    # Runs as a normal node.
    execution_preparation_result = self._prepare_execution()
    (execution_info, contexts,
     is_execution_needed) = (execution_preparation_result.execution_info,
                             execution_preparation_result.contexts,
                             execution_preparation_result.is_execution_needed)
    if is_execution_needed:
      try:
        executor_watcher = None
        if self._executor_operator:
          # Create an execution watcher and save an in memory copy of the
          # Execution object to execution to it. Launcher calls executor
          # operator in process, thus there won't be race condition between the
          # execution watcher and the launcher to write to MLMD.
          executor_watcher = execution_watcher.ExecutionWatcher(
              port=portpicker.pick_unused_port(),
              mlmd_connection=self._mlmd_connection,
              execution=execution_preparation_result.execution_metadata,
              creds=grpc.local_server_credentials())
          self._executor_operator.with_execution_watcher(
              executor_watcher.address)
          executor_watcher.start()
        executor_output = self._run_executor(execution_info)
      except Exception as e:  # pylint: disable=broad-except
        execution_output = (
            e.executor_output if isinstance(e, _ExecutionFailedError) else None)
        self._publish_failed_execution(execution_info.execution_id, contexts,
                                       execution_output)
        logging.error('Execution %d failed.', execution_info.execution_id)
        raise
      finally:
        self._clean_up_stateless_execution_info(execution_info)
        if executor_watcher:
          executor_watcher.stop()

      logging.info('Execution %d succeeded.', execution_info.execution_id)
      self._clean_up_stateful_execution_info(execution_info)

      # TODO(b/182316162): Unify publisher handing so that post-execution
      # artifact logic is more cleanly handled.
      # Note that currently both the ExecutionInfo and ExecutorOutput are
      # consulted in `execution_publish_utils.publish_succeeded_execution()`.
      outputs_utils.tag_executor_output_with_version(executor_output)
      outputs_utils.tag_output_artifacts_with_version(
          execution_info.output_dict)
      logging.info('Publishing output artifacts %s for execution %s',
                   execution_info.output_dict, execution_info.execution_id)
      self._publish_successful_execution(execution_info.execution_id, contexts,
                                         execution_info.output_dict,
                                         executor_output)
    return execution_info<|MERGE_RESOLUTION|>--- conflicted
+++ resolved
@@ -12,15 +12,11 @@
 # See the License for the specific language governing permissions and
 # limitations under the License.
 """This module defines a generic Launcher for all TFleX nodes."""
-<<<<<<< HEAD
+
 import os
-from typing import Any, Dict, List, Mapping, MutableMapping, Optional, Sequence, Text, Type, TypeVar
-=======
-
 import sys
 import traceback
 from typing import Any, Dict, List, Mapping, Optional, Type, TypeVar
->>>>>>> 807e9ce8
 
 from absl import logging
 import attr
@@ -138,8 +134,7 @@
       exec_properties=exec_properties)
 
 
-<<<<<<< HEAD
-def _resolve_beam_args_from_env(beam_pipeline_args, beam_pipeline_args_from_env) -> list:
+def _resolve_beam_args_from_env(beam_pipeline_args, beam_pipeline_args_from_env) -> List[str]:
   resolved_beam_pipeline_args_from_env = []
 
   for beam_pipeline_arg_from_env, env_var in beam_pipeline_args_from_env.items():
@@ -166,10 +161,7 @@
   return resolved_beam_pipeline_args_from_env
 
 
-class Launcher(object):
-=======
 class Launcher:
->>>>>>> 807e9ce8
   """Launcher is the main entrance of nodes in TFleX.
 
      It handles TFX internal details like artifact resolving, execution
