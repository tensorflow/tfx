--- conflicted
+++ resolved
@@ -142,20 +142,18 @@
       self._LoadConfig()
     return k8s_client.CoreV1Api()
 
-<<<<<<< HEAD
   def MakeExtensionsV1beta1Api(self) -> k8s_client.ExtensionsV1beta1Api:  # pylint: disable=invalid-name
     """Make a kubernetes ExtensionsV1beta1Api client."""
     if not self._config_loaded:
       self._LoadConfig()
     return k8s_client.ExtensionsV1beta1Api()
-=======
+
   def MakeBatchV1Api(self) -> k8s_client.BatchV1Api:  # pylint: disable=invalid-name
     """Make a kubernetes BatchV1Api client."""
     if not self._config_loaded:
       self._LoadConfig()
     return k8s_client.BatchV1Api()
 
->>>>>>> 119f267d
 
 _factory = _KubernetesClientFactory()
 
@@ -179,11 +177,11 @@
   return _factory.MakeCoreV1Api()
 
 
-<<<<<<< HEAD
 def make_extensions_v1_beta1_api() -> k8s_client.ExtensionsV1beta1Api:
   """Make a kubernetes ExtensionsV1beta1Api client."""
   return _factory.MakeExtensionsV1beta1Api()
-=======
+
+
 def make_batch_v1_api() -> k8s_client.BatchV1Api:
   """Make a kubernetes BatchV1Api client."""
   return _factory.MakeBatchV1Api()
@@ -237,7 +235,6 @@
               ),
           )),
   )
->>>>>>> 119f267d
 
 
 def is_inside_cluster() -> bool:
@@ -267,12 +264,7 @@
   try:
     return os.environ[KFP_NAMESPACE]
   except KeyError:
-<<<<<<< HEAD
     raise RuntimeError('Cannot determine KFP namespace from the environment.') # pylint: disable=raise-missing-from
-=======
-    raise RuntimeError(
-        'Cannot determine KFP namespace from the environment.')
->>>>>>> 119f267d
 
 
 def get_current_kfp_pod(client: k8s_client.CoreV1Api) -> k8s_client.V1Pod:
@@ -291,10 +283,7 @@
     pod_name = os.environ[KFP_POD_NAME]
     return client.read_namespaced_pod(name=pod_name, namespace=namespace)
   except KeyError:
-<<<<<<< HEAD
     raise RuntimeError('Cannot determine KFP pod from the environment.') # pylint: disable=raise-missing-from
-=======
-    raise RuntimeError('Cannot determine KFP pod from the environment.')
 
 
 def get_pod(core_api: k8s_client.CoreV1Api, pod_name: Text,
@@ -364,5 +353,4 @@
           (namespace, pod_name, condition_description, timeout_sec))
     time.sleep(backoff_interval)
     if exponential_backoff and backoff_interval < maximum_backoff:
-      backoff_interval *= 2
->>>>>>> 119f267d
+      backoff_interval *= 2