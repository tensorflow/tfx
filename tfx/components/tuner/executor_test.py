# Lint as: python2, python3
# Copyright 2019 Google LLC. All Rights Reserved.
#
# Licensed under the Apache License, Version 2.0 (the "License");
# you may not use this file except in compliance with the License.
# You may obtain a copy of the License at
#
#     http://www.apache.org/licenses/LICENSE-2.0
#
# Unless required by applicable law or agreed to in writing, software
# distributed under the License is distributed on an "AS IS" BASIS,
# WITHOUT WARRANTIES OR CONDITIONS OF ANY KIND, either express or implied.
# See the License for the specific language governing permissions and
# limitations under the License.
"""Tests for tfx.components.tuner.executor."""

from __future__ import absolute_import
from __future__ import division
from __future__ import print_function

import json
import os
from kerastuner import HyperParameters
import tensorflow as tf

from tfx.components.testdata.module_file import tuner_module
from tfx.components.tuner import executor
from tfx.proto import trainer_pb2
from tfx.proto import tuner_pb2
from tfx.types import artifact_utils
from tfx.types import standard_artifacts
<<<<<<< HEAD
from tfx.utils import io_utils
=======
from google.protobuf import json_format
from tensorflow.python.lib.io import file_io  # pylint: disable=g-direct-tensorflow-import
>>>>>>> de0e6c73


class ExecutorTest(tf.test.TestCase):

  def setUp(self):
    super(ExecutorTest, self).setUp()
    self._testdata_dir = os.path.join(
        os.path.dirname(os.path.dirname(__file__)), 'testdata')
    self._output_data_dir = os.path.join(
        os.environ.get('TEST_UNDECLARED_OUTPUTS_DIR', self.get_temp_dir()),
        self._testMethodName)

    self._context = executor.Executor.Context(
        tmp_dir=self._output_data_dir, unique_id='1')

    # Create input dict.
    examples = standard_artifacts.Examples()
    examples.uri = os.path.join(self._testdata_dir, 'iris', 'data')
    examples.split_names = artifact_utils.encode_split_names(['train', 'eval'])
    schema = standard_artifacts.Schema()
    schema.uri = os.path.join(self._testdata_dir, 'iris', 'schema')

    self._input_dict = {
        'examples': [examples],
        'schema': [schema],
    }

    # Create output dict.
    self._best_hparams = standard_artifacts.Model()
    self._best_hparams.uri = os.path.join(self._output_data_dir, 'best_hparams')

    self._output_dict = {
        'best_hyperparameters': [self._best_hparams],
    }

    # Create exec properties.
    self._exec_properties = {
        'train_args':
            json_format.MessageToJson(
                trainer_pb2.TrainArgs(num_steps=100),
                preserving_proto_field_name=True),
        'eval_args':
            json_format.MessageToJson(
                trainer_pb2.EvalArgs(num_steps=50),
                preserving_proto_field_name=True),
    }

  def _verify_output(self):
    # Test best hparams.
    best_hparams_path = os.path.join(self._best_hparams.uri,
                                     'best_hyperparameters.txt')
    self.assertTrue(tf.io.gfile.exists(best_hparams_path))
    best_hparams_config = json.loads(
        file_io.read_file_to_string(best_hparams_path))
    best_hparams = HyperParameters.from_config(best_hparams_config)
    self.assertIn(best_hparams.get('learning_rate'), (1e-1, 1e-3))
    self.assertBetween(best_hparams.get('num_layers'), 1, 5)

  def testDoWithModuleFile(self):
    self._exec_properties['module_file'] = os.path.join(self._testdata_dir,
                                                        'module_file',
                                                        'tuner_module.py')

    tuner = executor.Executor(self._context)
    tuner.Do(
        input_dict=self._input_dict,
        output_dict=self._output_dict,
        exec_properties=self._exec_properties)

    self._verify_output()

  def testDoWithTunerFn(self):
    self._exec_properties['tuner_fn'] = '%s.%s' % (
        tuner_module.tuner_fn.__module__, tuner_module.tuner_fn.__name__)

    tuner = executor.Executor(self._context)
    tuner.Do(
        input_dict=self._input_dict,
        output_dict=self._output_dict,
        exec_properties=self._exec_properties)

    self._verify_output()

  def testTuneArgs(self):
    with self.assertRaises(ValueError):
      self._exec_properties['tune_args'] = json_format.MessageToJson(
          tuner_pb2.TuneArgs(num_parallel_trials=3),
          preserving_proto_field_name=True)

      tuner = executor.Executor(self._context)
      tuner.Do(
          input_dict=self._input_dict,
          output_dict=self._output_dict,
          exec_properties=self._exec_properties)

  def testDoWithCustomSplits(self):
    # Update input dict.
    examples = standard_artifacts.Examples()
    examples.uri = os.path.join(self._testdata_dir, 'iris', 'data')
    io_utils.copy_dir(os.path.join(examples.uri, 'train'),
                      os.path.join(examples.uri, 'training'))
    io_utils.copy_dir(os.path.join(examples.uri, 'eval'),
                      os.path.join(examples.uri, 'evaluating'))
    examples.split_names = artifact_utils.encode_split_names(['training',
                                                              'evaluating'])
    self._input_dict['examples'] = [examples]

    # Update exec properties skeleton with custom splits.
    self._exec_properties['train_args'] = json_format.MessageToJson(
        trainer_pb2.TrainArgs(splits=['training'], num_steps=1000),
        preserving_proto_field_name=True)
    self._exec_properties['eval_args'] = json_format.MessageToJson(
        trainer_pb2.EvalArgs(splits=['evaluating'], num_steps=500),
        preserving_proto_field_name=True)
    self._exec_properties['module_file'] = os.path.join(self._testdata_dir,
                                                        'module_file',
                                                        'tuner_module.py')

    tuner = executor.Executor(self._context)
    tuner.Do(
        input_dict=self._input_dict,
        output_dict=self._output_dict,
        exec_properties=self._exec_properties)

    self._verify_output()


if __name__ == '__main__':
  tf.test.main()<|MERGE_RESOLUTION|>--- conflicted
+++ resolved
@@ -29,12 +29,9 @@
 from tfx.proto import tuner_pb2
 from tfx.types import artifact_utils
 from tfx.types import standard_artifacts
-<<<<<<< HEAD
 from tfx.utils import io_utils
-=======
 from google.protobuf import json_format
 from tensorflow.python.lib.io import file_io  # pylint: disable=g-direct-tensorflow-import
->>>>>>> de0e6c73
 
 
 class ExecutorTest(tf.test.TestCase):
