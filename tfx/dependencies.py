# Copyright 2019 Google LLC. All Rights Reserved.
#
# Licensed under the Apache License, Version 2.0 (the "License");
# you may not use this file except in compliance with the License.
# You may obtain a copy of the License at
#
#     http://www.apache.org/licenses/LICENSE-2.0
#
# Unless required by applicable law or agreed to in writing, software
# distributed under the License is distributed on an "AS IS" BASIS,
# WITHOUT WARRANTIES OR CONDITIONS OF ANY KIND, either express or implied.
# See the License for the specific language governing permissions and
# limitations under the License.
"""Package dependencies for TFX.

tfx and family libraries (such as tensorflow-model-analysis) adopts environment
variable (TFX_DEPENDENCY_SELECTOR) based dependency version selection. This
dependency will be baked in to the wheel, in other words you cannot change
dependency string once wheel is built.

- UNCONSTRAINED uses dependency without any version constraint string, which is
  useful when you manually build wheels of parent library (e.g. tfx-bsl) of
  arbitrary version, and install it without dependency constraints conflict.
- NIGHTLY uses x.(y+1).0.dev version as a lower version constraint. tfx nightly
  will transitively depend on nightly versions of other TFX family libraries,
  and this version constraint is required.
- GIT_MASTER uses github master branch URL of the dependency, which is useful
  during development, or when depending on the github master HEAD version of
  tfx. This is because tfx github master HEAD version is actually using github
  master HEAD version of parent libraries.
  Caveat: URL dependency is not upgraded with --upgrade flag, and you have to
  specify --force-reinstall flag to fetch the latest change from each master
  branch HEAD.
- For the release, we use a range of version, which is also used as a default.
"""
import os


def select_constraint(default, nightly=None, git_master=None):
  """Select dependency constraint based on TFX_DEPENDENCY_SELECTOR env var."""
  selector = os.environ.get('TFX_DEPENDENCY_SELECTOR')
  if selector == 'UNCONSTRAINED':
    return ''
  elif selector == 'NIGHTLY' and nightly is not None:
    return nightly
  elif selector == 'GIT_MASTER' and git_master is not None:
    return git_master
  else:
    return default


def make_pipeline_sdk_required_install_packages():
  return [
      'absl-py>=0.9,<0.13',
      'ml-metadata' + select_constraint(
          # LINT.IfChange
          default='>=0.30,<0.31',
          # LINT.ThenChange(tfx/workspace.bzl)
          nightly='>=0.31.0.dev',
          git_master='@git+https://github.com/google/ml-metadata@master'),
      'packaging>=20,<21',
      'protobuf>=3.12.2,<4',
      'six>=1.10,<2',
      'docker>=4.1,<5',
      # TODO(b/176812386): Deprecate usage of jinja2 for placeholders.
      'jinja2>=2.7.3,<3',
  ]


def make_required_install_packages():
  # Make sure to sync the versions of common dependencies (absl-py, numpy,
  # six, and protobuf) with TF.
  return make_pipeline_sdk_required_install_packages() + [
      'apache-beam[gcp]>=2.29,<3',
      'attrs>=19.3.0,<21',
      'click>=7,<8',
      'google-api-python-client>=1.7.8,<2',
      'google-cloud-aiplatform>=0.5.0,<0.8',
      'google-cloud-bigquery>=1.28.0,<3',
      'grpcio>=1.28.1,<2',
      # TODO(b/173976603): remove pinned keras-tuner upperbound when its
      # dependency expecatation with TensorFlow is sorted out.
      'keras-tuner>=1,<1.0.2',
      'kubernetes>=10.0.1,<12',
      # TODO(b/179195488): remove numpy dependency after 1.20 migration.
      # This dependency was added only to limit numpy 1.20 installation.
      'numpy>=1.16,<1.20',
      'portpicker>=1.3.1,<2',
      'pyarrow>=1,<3',
      'pyyaml>=3.12,<6',
<<<<<<< HEAD
      'tensorflow>=1.15.2,!=2.0.*,!=2.1.*,!=2.2.*,!=2.3.*,!=2.5.*,<3',
=======
      'tensorflow>=1.15.2,!=2.0.*,!=2.1.*,!=2.2.*,!=2.3.*,!=2.4.*,<3',
>>>>>>> ea58024c
      'tensorflow-hub>=0.9.0,<0.10',
      'tensorflow-data-validation' + select_constraint(
          default='>=0.30,<0.31',
          nightly='>=0.31.0.dev',
          git_master='@git+https://github.com/tensorflow/data-validation@master'
      ),
      'tensorflow-model-analysis' + select_constraint(
          default='>=0.30,<0.31',
          nightly='>=0.31.0.dev',
          git_master='@git+https://github.com/tensorflow/model-analysis@master'
      ),
<<<<<<< HEAD
      'tensorflow-serving-api>=1.15,!=2.0.*,!=2.1.*,!=2.2.*,!=2.3.*,!=2.5.*,<3',
=======
      'tensorflow-serving-api>=1.15,!=2.0.*,!=2.1.*,!=2.2.*,!=2.3.*,!=2.4.*,<3',
>>>>>>> ea58024c
      'tensorflow-transform' + select_constraint(
          default='>=0.30,<0.31',
          nightly='>=0.31.0.dev',
          git_master='@git+https://github.com/tensorflow/transform@master'),
      'tfx-bsl' + select_constraint(
          default='>=0.30,<0.31',
          nightly='>=0.31.0.dev',
          git_master='@git+https://github.com/tensorflow/tfx-bsl@master'),
  ]


def make_extra_packages_airflow():
  """Prepare extra packages needed for Apache Airflow orchestrator."""
  return [
      'apache-airflow[mysql]>=1.10.14,<3',
      # TODO(b/182848576): Delete pinned sqlalchemy after apache-airflow 2.0.2
      # or later.(github.com/apache/airflow/issues/14811)
      'sqlalchemy>=1.3,<1.4',
  ]


def make_extra_packages_kfp():
  """Prepare extra packages needed for Kubeflow Pipelines orchestrator."""
  return [
      'kfp>=1.1.0,<2',
      'kfp-pipeline-spec>=0.1.7,<0.2',
  ]


def make_extra_packages_test():
  """Prepare extra packages needed for running unit tests."""
  # Note: It is okay to pin packages to exact versions in this list to minimize
  # conflicts.
  return make_extra_packages_airflow() + make_extra_packages_kfp() + [
      'pytest>=5,<6',
  ]


def make_extra_packages_docker_image():
  # Packages needed for tfx docker image.
  return [
      'kfp-pipeline-spec>=0.1.7,<0.2',
      'mmh>=2.2,<3',
      'python-snappy>=0.5,<0.6',
  ]


def make_extra_packages_tfjs():
  # Packages needed for tfjs.
  return [
      'tensorflowjs>=3.6.0,<4',
  ]


def make_extra_packages_tf_ranking():
  # Packages needed for tf-ranking which is used in tfx/examples/ranking.
  return [
      'tensorflow-ranking>=0.3.3,<0.4',
      'struct2tensor' + select_constraint(
          default='>=0.30,<0.31',
          nightly='>=0.31.0.dev',
          git_master='@git+https://github.com/google/struct2tensor@master'),
  ]


def make_extra_packages_examples():
  # Extra dependencies required for tfx/examples.
  return [
      # Required for presto ExampleGen custom component in
      # tfx/examples/custom_components/presto_example_gen
      'presto-python-client>=0.7,<0.8',
      # Required for slack custom component in
      # tfx/examples/custom_components/slack
      'slackclient>=2.8.2,<3',
      'websocket-client>=0.57,<1',
      # Required for bert examples in tfx/examples/bert
      'tensorflow-text>=1.15.1,<3',
      # Required for tfx/examples/cifar10
      'flatbuffers>=1.12,<2',
      'tflite-support>=0.1.0a1,<0.1.1',
      # Required for tfx/examples/penguin/experimental
      # LINT.IfChange
      'scikit-learn>=0.23,<0.24',
      # LINT.ThenChange(
      #     examples/penguin/experimental/penguin_pipeline_sklearn_gcp.py)
      # Required for the experimental tfx/examples using Flax, e.g.,
      # tfx/examples/penguin.
      'jax>=0.2.12,<0.3',
      'jaxlib>=0.1.64,<0.2',
      'flax>=0.3.3,<0.4',
      # Required for tfx/examples/penguin/penguin_utils_cloud_tuner.py
      'tensorflow-cloud>=0.1,<0.2',
  ]


def make_extra_packages_all():
  # All extra dependencies.
  return [
      *make_extra_packages_test(),
      *make_extra_packages_tfjs(),
      *make_extra_packages_tf_ranking(),
      *make_extra_packages_examples(),
  ]<|MERGE_RESOLUTION|>--- conflicted
+++ resolved
@@ -88,11 +88,7 @@
       'portpicker>=1.3.1,<2',
       'pyarrow>=1,<3',
       'pyyaml>=3.12,<6',
-<<<<<<< HEAD
       'tensorflow>=1.15.2,!=2.0.*,!=2.1.*,!=2.2.*,!=2.3.*,!=2.5.*,<3',
-=======
-      'tensorflow>=1.15.2,!=2.0.*,!=2.1.*,!=2.2.*,!=2.3.*,!=2.4.*,<3',
->>>>>>> ea58024c
       'tensorflow-hub>=0.9.0,<0.10',
       'tensorflow-data-validation' + select_constraint(
           default='>=0.30,<0.31',
@@ -104,11 +100,7 @@
           nightly='>=0.31.0.dev',
           git_master='@git+https://github.com/tensorflow/model-analysis@master'
       ),
-<<<<<<< HEAD
       'tensorflow-serving-api>=1.15,!=2.0.*,!=2.1.*,!=2.2.*,!=2.3.*,!=2.5.*,<3',
-=======
-      'tensorflow-serving-api>=1.15,!=2.0.*,!=2.1.*,!=2.2.*,!=2.3.*,!=2.4.*,<3',
->>>>>>> ea58024c
       'tensorflow-transform' + select_constraint(
           default='>=0.30,<0.31',
           nightly='>=0.31.0.dev',
@@ -159,7 +151,7 @@
 def make_extra_packages_tfjs():
   # Packages needed for tfjs.
   return [
-      'tensorflowjs>=3.6.0,<4',
+      'tensorflowjs>=2.0.1.post1,<3',
   ]
 
 
